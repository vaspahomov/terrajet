--- conflicted
+++ resolved
@@ -288,14 +288,12 @@
 					elemTypes = append(elemTypes, typeWrapper{types.NewSlice(t), t.isObservation})
 				}
 			}
-<<<<<<< HEAD
+			return elemTypes, nil
 		// if unset
 		// see: https://github.com/crossplane/terrajet/issues/177
 		case nil:
-			elemType = types.Universe.Lookup("string").Type()
-=======
-			return elemTypes, nil
->>>>>>> 8a430ba9
+			elemType := types.Universe.Lookup("string").Type()
+			return []typeWrapper{{elemType, isObservation(sch)}}, nil
 		default:
 			return nil, errors.Errorf("element type of %s should be either schema.Resource or schema.Schema", fieldPath(names))
 		}
